--- conflicted
+++ resolved
@@ -288,12 +288,7 @@
             vars.insert("HOSTNAME".into(), hostname);
         }
     }
-<<<<<<< HEAD
-
-    Ok(vars::interpolate(&source_string, &vars))
-=======
     vars::interpolate(&source_string, &vars)
->>>>>>> f5391b6d
 }
 
 pub fn load<R: std::io::Read, T>(input: R, format: Format) -> Result<(T, Vec<String>), Vec<String>>
