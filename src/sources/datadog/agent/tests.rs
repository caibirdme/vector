use std::{
    collections::{BTreeMap, HashMap},
    iter::FromIterator,
    net::SocketAddr,
    str,
};

use bytes::Bytes;
use chrono::{TimeZone, Utc};
use codecs::{
    decoding::{Deserializer, DeserializerConfig, Framer},
    BytesDecoder, BytesDeserializer,
};
use futures::{Stream, StreamExt};
use http::HeaderMap;
use indoc::indoc;
use pretty_assertions::assert_eq;
use prost::Message;
use quickcheck::{Arbitrary, Gen, QuickCheck, TestResult};
use value::Kind;

use crate::{
    common::datadog::{DatadogMetricType, DatadogPoint, DatadogSeriesMetric},
    config::{log_schema, SourceConfig, SourceContext},
    event::{
        into_event_stream,
        metric::{MetricKind, MetricSketch, MetricValue},
        Event, EventStatus, Value,
    },
    schema,
    serde::{default_decoding, default_framing_message_based},
    sources::datadog::agent::{
        logs::decode_log_body, metrics::DatadogSeriesRequest, DatadogAgentConfig,
        DatadogAgentSource, LogMsg, LOGS, METRICS, TRACES,
    },
    test_util::{
        components::{assert_source_compliance, HTTP_PUSH_SOURCE_TAGS},
        next_addr, spawn_collect_n, trace_init, wait_for_tcp,
    },
    SourceSender,
};

mod dd_metrics_proto {
    include!(concat!(env!("OUT_DIR"), "/datadog.agentpayload.rs"));
}

mod dd_traces_proto {
    include!(concat!(env!("OUT_DIR"), "/dd_trace.rs"));
}

fn test_logs_schema_definition() -> schema::Definition {
    schema::Definition::empty().required_field(
        "a log field",
        Kind::integer().or_bytes(),
        Some("log field"),
    )
}

fn test_metrics_schema_definition() -> schema::Definition {
    schema::Definition::empty().required_field(
        "a schema tag",
        Kind::boolean().or_null(),
        Some("tag"),
    )
}

impl Arbitrary for LogMsg {
    fn arbitrary(g: &mut Gen) -> Self {
        LogMsg {
            message: Bytes::from(String::arbitrary(g)),
            status: Bytes::from(String::arbitrary(g)),
            timestamp: Utc.timestamp_millis(u32::arbitrary(g) as i64),
            hostname: Bytes::from(String::arbitrary(g)),
            service: Bytes::from(String::arbitrary(g)),
            ddsource: Bytes::from(String::arbitrary(g)),
            ddtags: Bytes::from(String::arbitrary(g)),
        }
    }
}

// We want to know that for any json payload that is a `Vec<LogMsg>` we can
// correctly decode it into a `Vec<LogEvent>`. For convenience we assume
// that order is preserved in the decoding step though this is not
// necessarily part of the contract of that function.
#[test]
fn test_decode_log_body() {
    fn inner(msgs: Vec<LogMsg>) -> TestResult {
        let body = Bytes::from(serde_json::to_string(&msgs).unwrap());
        let api_key = None;
        let decoder = crate::codecs::Decoder::new(
            Framer::Bytes(BytesDecoder::new()),
            Deserializer::Bytes(BytesDeserializer::new()),
        );

        let source = DatadogAgentSource::new(
            true,
            decoder,
            "http",
            test_logs_schema_definition(),
            test_metrics_schema_definition(),
        );

        let events = decode_log_body(body, api_key, &source).unwrap();
        assert_eq!(events.len(), msgs.len());
        for (msg, event) in msgs.into_iter().zip(events.into_iter()) {
            let log = event.as_log();
            assert_eq!(log["message"], msg.message.into());
            assert_eq!(log["status"], msg.status.into());
            assert_eq!(log["timestamp"], msg.timestamp.into());
            assert_eq!(log["hostname"], msg.hostname.into());
            assert_eq!(log["service"], msg.service.into());
            assert_eq!(log["ddsource"], msg.ddsource.into());
            assert_eq!(log["ddtags"], msg.ddtags.into());

            assert_eq!(
                event.metadata().schema_definition(),
                &test_logs_schema_definition()
            );
        }

        TestResult::passed()
    }

    QuickCheck::new().quickcheck(inner as fn(Vec<LogMsg>) -> TestResult);
}

#[test]
fn generate_config() {
    crate::test_util::test_generate_config::<DatadogAgentConfig>();
}

async fn source(
    status: EventStatus,
    acknowledgements: bool,
    store_api_key: bool,
    multiple_outputs: bool,
) -> (
    impl Stream<Item = Event>,
    Option<impl Stream<Item = Event>>,
    Option<impl Stream<Item = Event>>,
    SocketAddr,
) {
    let (mut sender, recv) = SourceSender::new_test_finalize(status);
    let mut logs_output = None;
    let mut metrics_output = None;
    if multiple_outputs {
        logs_output = Some(
            sender
                .add_outputs(status, "logs".to_string())
                .flat_map(into_event_stream),
        );
        metrics_output = Some(
            sender
                .add_outputs(status, "metrics".to_string())
                .flat_map(into_event_stream),
        );
    }
    let address = next_addr();
    let config = toml::from_str::<DatadogAgentConfig>(&format!(
        indoc! { r#"
            address = "{}"
            compression = "none"
            store_api_key = {}
            acknowledgements = {}
            multiple_outputs = {}
        "#},
        address, store_api_key, acknowledgements, multiple_outputs
    ))
    .unwrap();
    let schema_definitions = HashMap::from([
        (Some(LOGS.to_owned()), test_logs_schema_definition()),
        (Some(METRICS.to_owned()), test_metrics_schema_definition()),
    ]);
    let context = SourceContext::new_test(sender, Some(schema_definitions));
    tokio::spawn(async move {
        config.build(context).await.unwrap().await.unwrap();
    });
    wait_for_tcp(address).await;
    (recv, logs_output, metrics_output, address)
}

async fn send_with_path(address: SocketAddr, body: &str, headers: HeaderMap, path: &str) -> u16 {
    reqwest::Client::new()
        .post(&format!("http://{}{}", address, path))
        .headers(headers)
        .body(body.to_owned())
        .send()
        .await
        .unwrap()
        .status()
        .as_u16()
}

#[tokio::test]
async fn full_payload_v1() {
    assert_source_compliance(&HTTP_PUSH_SOURCE_TAGS, async {
        let (rx, _, _, addr) = source(EventStatus::Delivered, true, true, false).await;

        let mut events = spawn_collect_n(
            async move {
                assert_eq!(
                    200,
                    send_with_path(
                        addr,
                        &serde_json::to_string(&[LogMsg {
                            message: Bytes::from("foo"),
                            timestamp: 123,
                            hostname: Bytes::from("festeburg"),
                            status: Bytes::from("notice"),
                            service: Bytes::from("vector"),
                            ddsource: Bytes::from("curl"),
                            ddtags: Bytes::from("one,two,three"),
                        }])
                        .unwrap(),
                        HeaderMap::new(),
                        "/v1/input/"
                    )
                    .await
                );
            },
            rx,
            1,
        )
        .await;

        {
            let event = events.remove(0);
            let log = event.as_log();
            assert_eq!(log["message"], "foo".into());
            assert_eq!(log["timestamp"], 123.into());
            assert_eq!(log["hostname"], "festeburg".into());
            assert_eq!(log["status"], "notice".into());
            assert_eq!(log["service"], "vector".into());
            assert_eq!(log["ddsource"], "curl".into());
            assert_eq!(log["ddtags"], "one,two,three".into());
            assert!(event.metadata().datadog_api_key().is_none());
            assert_eq!(log[log_schema().source_type_key()], "datadog_agent".into());
            assert_eq!(
<<<<<<< HEAD
                200,
                send_with_path(
                    addr,
                    &serde_json::to_string(&[LogMsg {
                        message: Bytes::from("foo"),
                        timestamp: Utc.timestamp(123, 0),
                        hostname: Bytes::from("festeburg"),
                        status: Bytes::from("notice"),
                        service: Bytes::from("vector"),
                        ddsource: Bytes::from("curl"),
                        ddtags: Bytes::from("one,two,three"),
                    }])
                    .unwrap(),
                    HeaderMap::new(),
                    "/v1/input/"
                )
                .await
=======
                event.metadata().schema_definition(),
                &test_logs_schema_definition()
>>>>>>> 58dcd7fb
            );
        }
    })
    .await;
<<<<<<< HEAD

    {
        let event = events.remove(0);
        let log = event.as_log();
        assert_eq!(log["message"], "foo".into());
        assert_eq!(log["timestamp"], Utc.timestamp(123, 0).into());
        assert_eq!(log["hostname"], "festeburg".into());
        assert_eq!(log["status"], "notice".into());
        assert_eq!(log["service"], "vector".into());
        assert_eq!(log["ddsource"], "curl".into());
        assert_eq!(log["ddtags"], "one,two,three".into());
        assert!(event.metadata().datadog_api_key().is_none());
        assert_eq!(log[log_schema().source_type_key()], "datadog_agent".into());
        assert_eq!(
            event.metadata().schema_definition(),
            &test_logs_schema_definition()
        );
    }
=======
>>>>>>> 58dcd7fb
}

#[tokio::test]
async fn full_payload_v2() {
    assert_source_compliance(&HTTP_PUSH_SOURCE_TAGS, async {
        let (rx, _, _, addr) = source(EventStatus::Delivered, true, true, false).await;

        let mut events = spawn_collect_n(
            async move {
                assert_eq!(
                    200,
                    send_with_path(
                        addr,
                        &serde_json::to_string(&[LogMsg {
                            message: Bytes::from("foo"),
                            timestamp: 123,
                            hostname: Bytes::from("festeburg"),
                            status: Bytes::from("notice"),
                            service: Bytes::from("vector"),
                            ddsource: Bytes::from("curl"),
                            ddtags: Bytes::from("one,two,three"),
                        }])
                        .unwrap(),
                        HeaderMap::new(),
                        "/api/v2/logs"
                    )
                    .await
                );
            },
            rx,
            1,
        )
        .await;

        {
            let event = events.remove(0);
            let log = event.as_log();
            assert_eq!(log["message"], "foo".into());
            assert_eq!(log["timestamp"], 123.into());
            assert_eq!(log["hostname"], "festeburg".into());
            assert_eq!(log["status"], "notice".into());
            assert_eq!(log["service"], "vector".into());
            assert_eq!(log["ddsource"], "curl".into());
            assert_eq!(log["ddtags"], "one,two,three".into());
            assert!(event.metadata().datadog_api_key().is_none());
            assert_eq!(log[log_schema().source_type_key()], "datadog_agent".into());
            assert_eq!(
<<<<<<< HEAD
                200,
                send_with_path(
                    addr,
                    &serde_json::to_string(&[LogMsg {
                        message: Bytes::from("foo"),
                        timestamp: Utc.timestamp(123, 0),
                        hostname: Bytes::from("festeburg"),
                        status: Bytes::from("notice"),
                        service: Bytes::from("vector"),
                        ddsource: Bytes::from("curl"),
                        ddtags: Bytes::from("one,two,three"),
                    }])
                    .unwrap(),
                    HeaderMap::new(),
                    "/api/v2/logs"
                )
                .await
=======
                event.metadata().schema_definition(),
                &test_logs_schema_definition()
>>>>>>> 58dcd7fb
            );
        }
    })
    .await;
<<<<<<< HEAD

    {
        let event = events.remove(0);
        let log = event.as_log();
        assert_eq!(log["message"], "foo".into());
        assert_eq!(log["timestamp"], Utc.timestamp(123, 0).into());
        assert_eq!(log["hostname"], "festeburg".into());
        assert_eq!(log["status"], "notice".into());
        assert_eq!(log["service"], "vector".into());
        assert_eq!(log["ddsource"], "curl".into());
        assert_eq!(log["ddtags"], "one,two,three".into());
        assert!(event.metadata().datadog_api_key().is_none());
        assert_eq!(log[log_schema().source_type_key()], "datadog_agent".into());
        assert_eq!(
            event.metadata().schema_definition(),
            &test_logs_schema_definition()
        );
    }
=======
>>>>>>> 58dcd7fb
}

#[tokio::test]
async fn no_api_key() {
    assert_source_compliance(&HTTP_PUSH_SOURCE_TAGS, async {
        let (rx, _, _, addr) = source(EventStatus::Delivered, true, true, false).await;

        let mut events = spawn_collect_n(
            async move {
                assert_eq!(
                    200,
                    send_with_path(
                        addr,
                        &serde_json::to_string(&[LogMsg {
                            message: Bytes::from("foo"),
                            timestamp: 123,
                            hostname: Bytes::from("festeburg"),
                            status: Bytes::from("notice"),
                            service: Bytes::from("vector"),
                            ddsource: Bytes::from("curl"),
                            ddtags: Bytes::from("one,two,three"),
                        }])
                        .unwrap(),
                        HeaderMap::new(),
                        "/v1/input/"
                    )
                    .await
                );
            },
            rx,
            1,
        )
        .await;

        {
            let event = events.remove(0);
            let log = event.as_log();
            assert_eq!(log["message"], "foo".into());
            assert_eq!(log["timestamp"], 123.into());
            assert_eq!(log["hostname"], "festeburg".into());
            assert_eq!(log["status"], "notice".into());
            assert_eq!(log["service"], "vector".into());
            assert_eq!(log["ddsource"], "curl".into());
            assert_eq!(log["ddtags"], "one,two,three".into());
            assert!(event.metadata().datadog_api_key().is_none());
            assert_eq!(log[log_schema().source_type_key()], "datadog_agent".into());
            assert_eq!(
<<<<<<< HEAD
                200,
                send_with_path(
                    addr,
                    &serde_json::to_string(&[LogMsg {
                        message: Bytes::from("foo"),
                        timestamp: Utc.timestamp(123, 0),
                        hostname: Bytes::from("festeburg"),
                        status: Bytes::from("notice"),
                        service: Bytes::from("vector"),
                        ddsource: Bytes::from("curl"),
                        ddtags: Bytes::from("one,two,three"),
                    }])
                    .unwrap(),
                    HeaderMap::new(),
                    "/v1/input/"
                )
                .await
=======
                event.metadata().schema_definition(),
                &test_logs_schema_definition()
>>>>>>> 58dcd7fb
            );
        }
    })
    .await;
<<<<<<< HEAD

    {
        let event = events.remove(0);
        let log = event.as_log();
        assert_eq!(log["message"], "foo".into());
        assert_eq!(log["timestamp"], Utc.timestamp(123, 0).into());
        assert_eq!(log["hostname"], "festeburg".into());
        assert_eq!(log["status"], "notice".into());
        assert_eq!(log["service"], "vector".into());
        assert_eq!(log["ddsource"], "curl".into());
        assert_eq!(log["ddtags"], "one,two,three".into());
        assert!(event.metadata().datadog_api_key().is_none());
        assert_eq!(log[log_schema().source_type_key()], "datadog_agent".into());
        assert_eq!(
            event.metadata().schema_definition(),
            &test_logs_schema_definition()
        );
    }
=======
>>>>>>> 58dcd7fb
}

#[tokio::test]
async fn api_key_in_url() {
    assert_source_compliance(&HTTP_PUSH_SOURCE_TAGS, async {
        let (rx, _, _, addr) = source(EventStatus::Delivered, true, true, false).await;

        let mut events = spawn_collect_n(
            async move {
                assert_eq!(
                    200,
                    send_with_path(
                        addr,
                        &serde_json::to_string(&[LogMsg {
                            message: Bytes::from("bar"),
                            timestamp: 456,
                            hostname: Bytes::from("festeburg"),
                            status: Bytes::from("notice"),
                            service: Bytes::from("vector"),
                            ddsource: Bytes::from("curl"),
                            ddtags: Bytes::from("one,two,three"),
                        }])
                        .unwrap(),
                        HeaderMap::new(),
                        "/v1/input/12345678abcdefgh12345678abcdefgh"
                    )
                    .await
                );
            },
            rx,
            1,
        )
        .await;

<<<<<<< HEAD
    dbg!(serde_json::to_string(&[LogMsg {
        message: Bytes::from("bar"),
        timestamp: Utc.timestamp(456, 0),
        hostname: Bytes::from("festeburg"),
        status: Bytes::from("notice"),
        service: Bytes::from("vector"),
        ddsource: Bytes::from("curl"),
        ddtags: Bytes::from("one,two,three"),
    }])
    .unwrap());

    let mut events = spawn_collect_n(
        async move {
            assert_eq!(
                200,
                send_with_path(
                    addr,
                    &serde_json::to_string(&[LogMsg {
                        message: Bytes::from("bar"),
                        timestamp: Utc.timestamp(456, 0),
                        hostname: Bytes::from("festeburg"),
                        status: Bytes::from("notice"),
                        service: Bytes::from("vector"),
                        ddsource: Bytes::from("curl"),
                        ddtags: Bytes::from("one,two,three"),
                    }])
                    .unwrap(),
                    HeaderMap::new(),
                    "/v1/input/12345678abcdefgh12345678abcdefgh"
                )
                .await
=======
        {
            let event = events.remove(0);
            let log = event.as_log();
            assert_eq!(log["message"], "bar".into());
            assert_eq!(log["timestamp"], 456.into());
            assert_eq!(log["hostname"], "festeburg".into());
            assert_eq!(log["status"], "notice".into());
            assert_eq!(log["service"], "vector".into());
            assert_eq!(log["ddsource"], "curl".into());
            assert_eq!(log["ddtags"], "one,two,three".into());
            assert_eq!(log[log_schema().source_type_key()], "datadog_agent".into());
            assert_eq!(
                &event.metadata().datadog_api_key().as_ref().unwrap()[..],
                "12345678abcdefgh12345678abcdefgh"
>>>>>>> 58dcd7fb
            );
            assert_eq!(
                event.metadata().schema_definition(),
                &test_logs_schema_definition()
            );
        }
    })
    .await;
<<<<<<< HEAD

    {
        let event = events.remove(0);
        let log = event.as_log();
        assert_eq!(log["message"], "bar".into());
        assert_eq!(log["timestamp"], Utc.timestamp(456, 0).into());
        assert_eq!(log["hostname"], "festeburg".into());
        assert_eq!(log["status"], "notice".into());
        assert_eq!(log["service"], "vector".into());
        assert_eq!(log["ddsource"], "curl".into());
        assert_eq!(log["ddtags"], "one,two,three".into());
        assert_eq!(log[log_schema().source_type_key()], "datadog_agent".into());
        assert_eq!(
            &event.metadata().datadog_api_key().as_ref().unwrap()[..],
            "12345678abcdefgh12345678abcdefgh"
        );
        assert_eq!(
            event.metadata().schema_definition(),
            &test_logs_schema_definition()
        );
    }
=======
>>>>>>> 58dcd7fb
}

#[tokio::test]
async fn api_key_in_query_params() {
    assert_source_compliance(&HTTP_PUSH_SOURCE_TAGS, async {
        let (rx, _, _, addr) = source(EventStatus::Delivered, true, true, false).await;

        let mut events = spawn_collect_n(
            async move {
                assert_eq!(
                    200,
                    send_with_path(
                        addr,
                        &serde_json::to_string(&[LogMsg {
                            message: Bytes::from("bar"),
                            timestamp: 456,
                            hostname: Bytes::from("festeburg"),
                            status: Bytes::from("notice"),
                            service: Bytes::from("vector"),
                            ddsource: Bytes::from("curl"),
                            ddtags: Bytes::from("one,two,three"),
                        }])
                        .unwrap(),
                        HeaderMap::new(),
                        "/api/v2/logs?dd-api-key=12345678abcdefgh12345678abcdefgh"
                    )
                    .await
                );
            },
            rx,
            1,
        )
        .await;

        {
            let event = events.remove(0);
            let log = event.as_log();
            assert_eq!(log["message"], "bar".into());
            assert_eq!(log["timestamp"], 456.into());
            assert_eq!(log["hostname"], "festeburg".into());
            assert_eq!(log["status"], "notice".into());
            assert_eq!(log["service"], "vector".into());
            assert_eq!(log["ddsource"], "curl".into());
            assert_eq!(log["ddtags"], "one,two,three".into());
            assert_eq!(log[log_schema().source_type_key()], "datadog_agent".into());
            assert_eq!(
<<<<<<< HEAD
                200,
                send_with_path(
                    addr,
                    &serde_json::to_string(&[LogMsg {
                        message: Bytes::from("bar"),
                        timestamp: Utc.timestamp(456, 0),
                        hostname: Bytes::from("festeburg"),
                        status: Bytes::from("notice"),
                        service: Bytes::from("vector"),
                        ddsource: Bytes::from("curl"),
                        ddtags: Bytes::from("one,two,three"),
                    }])
                    .unwrap(),
                    HeaderMap::new(),
                    "/api/v2/logs?dd-api-key=12345678abcdefgh12345678abcdefgh"
                )
                .await
=======
                &event.metadata().datadog_api_key().as_ref().unwrap()[..],
                "12345678abcdefgh12345678abcdefgh"
>>>>>>> 58dcd7fb
            );
            assert_eq!(
                event.metadata().schema_definition(),
                &test_logs_schema_definition()
            );
        }
    })
    .await;
<<<<<<< HEAD

    {
        let event = events.remove(0);
        let log = event.as_log();
        assert_eq!(log["message"], "bar".into());
        assert_eq!(log["timestamp"], Utc.timestamp(456, 0).into());
        assert_eq!(log["hostname"], "festeburg".into());
        assert_eq!(log["status"], "notice".into());
        assert_eq!(log["service"], "vector".into());
        assert_eq!(log["ddsource"], "curl".into());
        assert_eq!(log["ddtags"], "one,two,three".into());
        assert_eq!(log[log_schema().source_type_key()], "datadog_agent".into());
        assert_eq!(
            &event.metadata().datadog_api_key().as_ref().unwrap()[..],
            "12345678abcdefgh12345678abcdefgh"
        );
        assert_eq!(
            event.metadata().schema_definition(),
            &test_logs_schema_definition()
        );
    }
=======
>>>>>>> 58dcd7fb
}

#[tokio::test]
async fn api_key_in_header() {
    assert_source_compliance(&HTTP_PUSH_SOURCE_TAGS, async {
        let (rx, _, _, addr) = source(EventStatus::Delivered, true, true, false).await;

        let mut headers = HeaderMap::new();
        headers.insert(
            "dd-api-key",
            "12345678abcdefgh12345678abcdefgh".parse().unwrap(),
        );

        let mut events = spawn_collect_n(
            async move {
                assert_eq!(
                    200,
                    send_with_path(
                        addr,
                        &serde_json::to_string(&[LogMsg {
                            message: Bytes::from("baz"),
                            timestamp: 789,
                            hostname: Bytes::from("festeburg"),
                            status: Bytes::from("notice"),
                            service: Bytes::from("vector"),
                            ddsource: Bytes::from("curl"),
                            ddtags: Bytes::from("one,two,three"),
                        }])
                        .unwrap(),
                        headers,
                        "/v1/input/"
                    )
                    .await
                );
            },
            rx,
            1,
        )
        .await;

        {
            let event = events.remove(0);
            let log = event.as_log();
            assert_eq!(log["message"], "baz".into());
            assert_eq!(log["timestamp"], 789.into());
            assert_eq!(log["hostname"], "festeburg".into());
            assert_eq!(log["status"], "notice".into());
            assert_eq!(log["service"], "vector".into());
            assert_eq!(log["ddsource"], "curl".into());
            assert_eq!(log["ddtags"], "one,two,three".into());
            assert_eq!(log[log_schema().source_type_key()], "datadog_agent".into());
            assert_eq!(
<<<<<<< HEAD
                200,
                send_with_path(
                    addr,
                    &serde_json::to_string(&[LogMsg {
                        message: Bytes::from("baz"),
                        timestamp: Utc.timestamp(789, 0),
                        hostname: Bytes::from("festeburg"),
                        status: Bytes::from("notice"),
                        service: Bytes::from("vector"),
                        ddsource: Bytes::from("curl"),
                        ddtags: Bytes::from("one,two,three"),
                    }])
                    .unwrap(),
                    headers,
                    "/v1/input/"
                )
                .await
=======
                &event.metadata().datadog_api_key().as_ref().unwrap()[..],
                "12345678abcdefgh12345678abcdefgh"
>>>>>>> 58dcd7fb
            );
            assert_eq!(
                event.metadata().schema_definition(),
                &test_logs_schema_definition()
            );
        }
    })
    .await;
<<<<<<< HEAD

    {
        let event = events.remove(0);
        let log = event.as_log();
        assert_eq!(log["message"], "baz".into());
        assert_eq!(log["timestamp"], Utc.timestamp(789, 0).into());
        assert_eq!(log["hostname"], "festeburg".into());
        assert_eq!(log["status"], "notice".into());
        assert_eq!(log["service"], "vector".into());
        assert_eq!(log["ddsource"], "curl".into());
        assert_eq!(log["ddtags"], "one,two,three".into());
        assert_eq!(log[log_schema().source_type_key()], "datadog_agent".into());
        assert_eq!(
            &event.metadata().datadog_api_key().as_ref().unwrap()[..],
            "12345678abcdefgh12345678abcdefgh"
        );
        assert_eq!(
            event.metadata().schema_definition(),
            &test_logs_schema_definition()
        );
    }
=======
>>>>>>> 58dcd7fb
}

#[tokio::test]
async fn delivery_failure() {
    trace_init();
    let (rx, _, _, addr) = source(EventStatus::Rejected, true, true, false).await;

    spawn_collect_n(
        async move {
            assert_eq!(
                400,
                send_with_path(
                    addr,
                    &serde_json::to_string(&[LogMsg {
                        message: Bytes::from("foo"),
                        timestamp: Utc.timestamp(123, 0),
                        hostname: Bytes::from("festeburg"),
                        status: Bytes::from("notice"),
                        service: Bytes::from("vector"),
                        ddsource: Bytes::from("curl"),
                        ddtags: Bytes::from("one,two,three"),
                    }])
                    .unwrap(),
                    HeaderMap::new(),
                    "/v1/input/"
                )
                .await
            );
        },
        rx,
        1,
    )
    .await;
}

#[tokio::test]
async fn ignores_disabled_acknowledgements() {
    assert_source_compliance(&HTTP_PUSH_SOURCE_TAGS, async {
        let (rx, _, _, addr) = source(EventStatus::Rejected, false, true, false).await;

        let events = spawn_collect_n(
            async move {
                assert_eq!(
                    200,
                    send_with_path(
                        addr,
                        &serde_json::to_string(&[LogMsg {
                            message: Bytes::from("foo"),
                            timestamp: 123,
                            hostname: Bytes::from("festeburg"),
                            status: Bytes::from("notice"),
                            service: Bytes::from("vector"),
                            ddsource: Bytes::from("curl"),
                            ddtags: Bytes::from("one,two,three"),
                        }])
                        .unwrap(),
                        HeaderMap::new(),
                        "/v1/input/"
                    )
                    .await
                );
            },
            rx,
            1,
        )
        .await;

<<<<<<< HEAD
    let events = spawn_collect_n(
        async move {
            assert_eq!(
                200,
                send_with_path(
                    addr,
                    &serde_json::to_string(&[LogMsg {
                        message: Bytes::from("foo"),
                        timestamp: Utc.timestamp(123, 0),
                        hostname: Bytes::from("festeburg"),
                        status: Bytes::from("notice"),
                        service: Bytes::from("vector"),
                        ddsource: Bytes::from("curl"),
                        ddtags: Bytes::from("one,two,three"),
                    }])
                    .unwrap(),
                    HeaderMap::new(),
                    "/v1/input/"
                )
                .await
            );
        },
        rx,
        1,
    )
=======
        assert_eq!(events.len(), 1);
    })
>>>>>>> 58dcd7fb
    .await;
}

#[tokio::test]
async fn ignores_api_key() {
    assert_source_compliance(&HTTP_PUSH_SOURCE_TAGS, async {
        let (rx, _, _, addr) = source(EventStatus::Delivered, true, false, false).await;

        let mut headers = HeaderMap::new();
        headers.insert(
            "dd-api-key",
            "12345678abcdefgh12345678abcdefgh".parse().unwrap(),
        );

        let mut events = spawn_collect_n(
            async move {
                assert_eq!(
                    200,
                    send_with_path(
                        addr,
                        &serde_json::to_string(&[LogMsg {
                            message: Bytes::from("baz"),
                            timestamp: 789,
                            hostname: Bytes::from("festeburg"),
                            status: Bytes::from("notice"),
                            service: Bytes::from("vector"),
                            ddsource: Bytes::from("curl"),
                            ddtags: Bytes::from("one,two,three"),
                        }])
                        .unwrap(),
                        headers,
                        "/v1/input/12345678abcdefgh12345678abcdefgh"
                    )
                    .await
                );
            },
            rx,
            1,
        )
        .await;

        {
            let event = events.remove(0);
            let log = event.as_log();
            assert_eq!(log["message"], "baz".into());
            assert_eq!(log["timestamp"], 789.into());
            assert_eq!(log["hostname"], "festeburg".into());
            assert_eq!(log["status"], "notice".into());
            assert_eq!(log["service"], "vector".into());
            assert_eq!(log["ddsource"], "curl".into());
            assert_eq!(log["ddtags"], "one,two,three".into());
            assert_eq!(log[log_schema().source_type_key()], "datadog_agent".into());
            assert!(event.metadata().datadog_api_key().is_none());
            assert_eq!(
<<<<<<< HEAD
                200,
                send_with_path(
                    addr,
                    &serde_json::to_string(&[LogMsg {
                        message: Bytes::from("baz"),
                        timestamp: Utc.timestamp(789, 0),
                        hostname: Bytes::from("festeburg"),
                        status: Bytes::from("notice"),
                        service: Bytes::from("vector"),
                        ddsource: Bytes::from("curl"),
                        ddtags: Bytes::from("one,two,three"),
                    }])
                    .unwrap(),
                    headers,
                    "/v1/input/12345678abcdefgh12345678abcdefgh"
                )
                .await
=======
                event.metadata().schema_definition(),
                &test_logs_schema_definition()
>>>>>>> 58dcd7fb
            );
        }
    })
    .await;
<<<<<<< HEAD

    {
        let event = events.remove(0);
        let log = event.as_log();
        assert_eq!(log["message"], "baz".into());
        assert_eq!(log["timestamp"], Utc.timestamp(789, 0).into());
        assert_eq!(log["hostname"], "festeburg".into());
        assert_eq!(log["status"], "notice".into());
        assert_eq!(log["service"], "vector".into());
        assert_eq!(log["ddsource"], "curl".into());
        assert_eq!(log["ddtags"], "one,two,three".into());
        assert_eq!(log[log_schema().source_type_key()], "datadog_agent".into());
        assert!(event.metadata().datadog_api_key().is_none());
        assert_eq!(
            event.metadata().schema_definition(),
            &test_logs_schema_definition()
        );
    }
=======
>>>>>>> 58dcd7fb
}

#[tokio::test]
async fn decode_series_endpoints() {
    assert_source_compliance(&HTTP_PUSH_SOURCE_TAGS, async {
        let (rx, _, _, addr) = source(EventStatus::Delivered, true, true, false).await;

        let mut headers = HeaderMap::new();
        headers.insert(
            "dd-api-key",
            "12345678abcdefgh12345678abcdefgh".parse().unwrap(),
        );

        let dd_metric_request = DatadogSeriesRequest {
            series: vec![
                DatadogSeriesMetric {
                    metric: "dd_gauge".to_string(),
                    r#type: DatadogMetricType::Gauge,
                    interval: None,
                    points: vec![
                        DatadogPoint(1542182950, 3.14),
                        DatadogPoint(1542182951, 3.1415),
                    ],
                    tags: Some(vec!["foo:bar".to_string()]),
                    host: Some("random_host".to_string()),
                    source_type_name: None,
                    device: None,
                },
                DatadogSeriesMetric {
                    metric: "dd_rate".to_string(),
                    r#type: DatadogMetricType::Rate,
                    interval: Some(10),
                    points: vec![DatadogPoint(1542182950, 3.14)],
                    tags: Some(vec!["foo:bar:baz".to_string()]),
                    host: Some("another_random_host".to_string()),
                    source_type_name: None,
                    device: None,
                },
                DatadogSeriesMetric {
                    metric: "dd_count".to_string(),
                    r#type: DatadogMetricType::Count,
                    interval: None,
                    points: vec![DatadogPoint(1542182955, 16777216_f64)],
                    tags: Some(vec!["foobar".to_string()]),
                    host: Some("a_host".to_string()),
                    source_type_name: None,
                    device: None,
                },
            ],
        };
        let events = spawn_collect_n(
            async move {
                assert_eq!(
                    200,
                    send_with_path(
                        addr,
                        &serde_json::to_string(&dd_metric_request).unwrap(),
                        headers,
                        "/api/v1/series"
                    )
                    .await
                );
            },
            rx,
            4,
        )
        .await;

        {
            let mut metric = events[0].as_metric();
            assert_eq!(metric.name(), "dd_gauge");
            assert_eq!(
                metric.timestamp(),
                Some(Utc.ymd(2018, 11, 14).and_hms(8, 9, 10))
            );
            assert_eq!(metric.kind(), MetricKind::Absolute);
            assert_eq!(*metric.value(), MetricValue::Gauge { value: 3.14 });
            assert_eq!(metric.tags().unwrap()["host"], "random_host".to_string());
            assert_eq!(metric.tags().unwrap()["foo"], "bar".to_string());

            assert_eq!(
                &events[0].metadata().datadog_api_key().as_ref().unwrap()[..],
                "12345678abcdefgh12345678abcdefgh"
            );

            metric = events[1].as_metric();
            assert_eq!(metric.name(), "dd_gauge");
            assert_eq!(
                metric.timestamp(),
                Some(Utc.ymd(2018, 11, 14).and_hms(8, 9, 11))
            );
            assert_eq!(metric.kind(), MetricKind::Absolute);
            assert_eq!(*metric.value(), MetricValue::Gauge { value: 3.1415 });
            assert_eq!(metric.tags().unwrap()["host"], "random_host".to_string());
            assert_eq!(metric.tags().unwrap()["foo"], "bar".to_string());

            assert_eq!(
                &events[1].metadata().datadog_api_key().as_ref().unwrap()[..],
                "12345678abcdefgh12345678abcdefgh"
            );

            metric = events[2].as_metric();
            assert_eq!(metric.name(), "dd_rate");
            assert_eq!(
                metric.timestamp(),
                Some(Utc.ymd(2018, 11, 14).and_hms(8, 9, 10))
            );
            assert_eq!(metric.kind(), MetricKind::Incremental);
            assert_eq!(
                *metric.value(),
                MetricValue::Counter {
                    value: 3.14 * (10_f64)
                }
            );
            assert_eq!(
                metric.tags().unwrap()["host"],
                "another_random_host".to_string()
            );
            assert_eq!(metric.tags().unwrap()["foo"], "bar:baz".to_string());

            assert_eq!(
                &events[2].metadata().datadog_api_key().as_ref().unwrap()[..],
                "12345678abcdefgh12345678abcdefgh"
            );

            metric = events[3].as_metric();
            assert_eq!(metric.name(), "dd_count");
            assert_eq!(
                metric.timestamp(),
                Some(Utc.ymd(2018, 11, 14).and_hms(8, 9, 15))
            );
            assert_eq!(metric.kind(), MetricKind::Incremental);
            assert_eq!(
                *metric.value(),
                MetricValue::Counter {
                    value: 16777216_f64
                }
            );
            assert_eq!(metric.tags().unwrap()["host"], "a_host".to_string());
            assert_eq!(metric.tags().unwrap()["foobar"], "".to_string());

            assert_eq!(
                &events[3].metadata().datadog_api_key().as_ref().unwrap()[..],
                "12345678abcdefgh12345678abcdefgh"
            );

            for event in events {
                assert_eq!(
                    event.metadata().schema_definition(),
                    &test_metrics_schema_definition()
                );
            }
        }
    })
    .await;
}

#[tokio::test]
async fn decode_sketches() {
    assert_source_compliance(&HTTP_PUSH_SOURCE_TAGS, async {
        let (rx, _, _, addr) = source(EventStatus::Delivered, true, true, false).await;

        let mut headers = HeaderMap::new();
        headers.insert(
            "dd-api-key",
            "12345678abcdefgh12345678abcdefgh".parse().unwrap(),
        );

        let mut buf = Vec::new();
        let sketch = dd_metrics_proto::sketch_payload::Sketch {
            metric: "dd_sketch".to_string(),
            tags: vec!["foo:bar".to_string(), "foobar".to_string()],
            host: "a_host".to_string(),
            distributions: Vec::new(),
            dogsketches: vec![dd_metrics_proto::sketch_payload::sketch::Dogsketch {
                ts: 1542182950,
                cnt: 2,
                min: 16.0,
                max: 31.0,
                avg: 23.5,
                sum: 74.0,
                k: vec![1517, 1559],
                n: vec![1, 1],
            }],
        };

        let sketch_payload = dd_metrics_proto::SketchPayload {
            metadata: None,
            sketches: vec![sketch],
        };

        sketch_payload.encode(&mut buf).unwrap();

        let events = spawn_collect_n(
            async move {
                assert_eq!(
                    200,
                    send_with_path(
                        addr,
                        unsafe { str::from_utf8_unchecked(&buf) },
                        headers,
                        "/api/beta/sketches"
                    )
                    .await
                );
            },
            rx,
            1,
        )
        .await;

        {
            let metric = events[0].as_metric();
            assert_eq!(metric.name(), "dd_sketch");
            assert_eq!(
                metric.timestamp(),
                Some(Utc.ymd(2018, 11, 14).and_hms(8, 9, 10))
            );
            assert_eq!(metric.kind(), MetricKind::Incremental);
            assert_eq!(metric.tags().unwrap()["host"], "a_host".to_string());
            assert_eq!(metric.tags().unwrap()["foo"], "bar".to_string());
            assert_eq!(metric.tags().unwrap()["foobar"], "".to_string());

            let s = &*metric.value();
            assert!(matches!(s, MetricValue::Sketch { .. }));
            if let MetricValue::Sketch {
                sketch: MetricSketch::AgentDDSketch(ddsketch),
            } = s
            {
                assert_eq!(ddsketch.bins().len(), 2);
                assert_eq!(ddsketch.count(), 2);
                assert_eq!(ddsketch.min(), Some(16.0));
                assert_eq!(ddsketch.max(), Some(31.0));
                assert_eq!(ddsketch.sum(), Some(74.0));
                assert_eq!(ddsketch.avg(), Some(23.5));
            }

            assert_eq!(
                &events[0].metadata().datadog_api_key().as_ref().unwrap()[..],
                "12345678abcdefgh12345678abcdefgh"
            );

            for event in events {
                assert_eq!(
                    event.metadata().schema_definition(),
                    &test_metrics_schema_definition()
                );
            }
        }
    })
    .await;
}

#[tokio::test]
async fn decode_traces() {
    assert_source_compliance(&HTTP_PUSH_SOURCE_TAGS, async {
        let (rx, _, _, addr) = source(EventStatus::Delivered, true, true, false).await;

        let mut headers = HeaderMap::new();
        headers.insert(
            "dd-api-key",
            "12345678abcdefgh12345678abcdefgh".parse().unwrap(),
        );
        headers.insert("X-Datadog-Reported-Languages", "ada".parse().unwrap());

        let mut buf = Vec::new();

        let span = dd_traces_proto::Span {
            service: "a_service".to_string(),
            name: "a_name".to_string(),
            resource: "a_resource".to_string(),
            trace_id: 123u64,
            span_id: 456u64,
            parent_id: 789u64,
            start: 1_431_648_000_000_001i64,
            duration: 1_000_000_000i64,
            error: 404i32,
            meta: BTreeMap::from_iter([("foo".to_string(), "bar".to_string())].into_iter()),
            metrics: BTreeMap::from_iter([("a_metrics".to_string(), 0.577f64)].into_iter()),
            r#type: "a_type".to_string(),
        };

        let trace = dd_traces_proto::ApiTrace {
            trace_id: 123u64,
            spans: vec![span.clone()],
            start_time: 1_431_648_000_000_001i64,
            end_time: 1_431_649_000_000_001i64,
        };

        let payload = dd_traces_proto::TracePayload {
            host_name: "a_hostname".to_string(),
            env: "an_environment".to_string(),
            traces: vec![trace],
            transactions: vec![span],
        };

        payload.encode(&mut buf).unwrap();

        let events = spawn_collect_n(
            async move {
                assert_eq!(
                    200,
                    send_with_path(
                        addr,
                        unsafe { str::from_utf8_unchecked(&buf) },
                        headers,
                        "/api/v0.2/traces"
                    )
                    .await
                );
            },
            rx,
            2,
        )
        .await;

        {
            let trace = events[0].as_trace();
            assert_eq!(trace.as_map()["host"], "a_hostname".into());
            assert_eq!(trace.as_map()["env"], "an_environment".into());
            assert_eq!(trace.as_map()["language"], "ada".into());
            assert!(trace.contains("spans"));
            assert_eq!(trace.as_map()["spans"].as_array().unwrap().len(), 1);
            let span_from_trace = trace.as_map()["spans"].as_array().unwrap()[0]
                .as_object()
                .unwrap();
            assert_eq!(span_from_trace["service"], "a_service".into());
            assert_eq!(span_from_trace["name"], "a_name".into());
            assert_eq!(span_from_trace["resource"], "a_resource".into());
            assert_eq!(span_from_trace["trace_id"], Value::Integer(123));
            assert_eq!(span_from_trace["span_id"], Value::Integer(456));
            assert_eq!(span_from_trace["parent_id"], Value::Integer(789));
            assert_eq!(
<<<<<<< HEAD
                200,
                send_with_path(
                    addr,
                    &serde_json::to_string(&[LogMsg {
                        message: Bytes::from("baz"),
                        timestamp: Utc.timestamp(789, 0),
                        hostname: Bytes::from("festeburg"),
                        status: Bytes::from("notice"),
                        service: Bytes::from("vector"),
                        ddsource: Bytes::from("curl"),
                        ddtags: Bytes::from("one,two,three"),
                    }])
                    .unwrap(),
                    headers_for_log,
                    "/v1/input/"
                )
                .await
=======
                span_from_trace["start"],
                Value::from(Utc.timestamp_nanos(1_431_648_000_000_001i64))
            );
            assert_eq!(span_from_trace["duration"], Value::Integer(1_000_000_000));
            assert_eq!(span_from_trace["error"], Value::Integer(404));
            assert_eq!(span_from_trace["meta"].as_object().unwrap().len(), 1);
            assert_eq!(
                span_from_trace["meta"].as_object().unwrap()["foo"],
                "bar".into()
            );
            assert_eq!(span_from_trace["metrics"].as_object().unwrap().len(), 1);
            assert_eq!(
                span_from_trace["metrics"].as_object().unwrap()["a_metrics"],
                0.577.into()
            );
            assert_eq!(
                &events[0].metadata().datadog_api_key().as_ref().unwrap()[..],
                "12345678abcdefgh12345678abcdefgh"
>>>>>>> 58dcd7fb
            );

            let apm_event = events[1].as_trace();
            assert!(!apm_event.contains("spans"));
            assert_eq!(apm_event.as_map()["env"], "an_environment".into());
            assert_eq!(apm_event.as_map()["language"], "ada".into());
            assert_eq!(apm_event.as_map()["host"], "a_hostname".into());
            assert_eq!(apm_event.as_map()["service"], "a_service".into());
            assert_eq!(apm_event.as_map()["name"], "a_name".into());
            assert_eq!(apm_event.as_map()["resource"], "a_resource".into());

            assert_eq!(
                &events[1].metadata().datadog_api_key().as_ref().unwrap()[..],
                "12345678abcdefgh12345678abcdefgh"
            );
        }
    })
    .await;
}

#[tokio::test]
async fn split_outputs() {
    assert_source_compliance(&HTTP_PUSH_SOURCE_TAGS, async {
        let (_, rx_logs, rx_metrics, addr) = source(EventStatus::Delivered, true, true, true).await;

<<<<<<< HEAD
    {
        let event = log_event.remove(0);
        let log = event.as_log();
        assert_eq!(log["message"], "baz".into());
        assert_eq!(log["timestamp"], Utc.timestamp(789, 0).into());
        assert_eq!(log["hostname"], "festeburg".into());
        assert_eq!(log["status"], "notice".into());
        assert_eq!(log["service"], "vector".into());
        assert_eq!(log["ddsource"], "curl".into());
        assert_eq!(log["ddtags"], "one,two,three".into());
        assert_eq!(log[log_schema().source_type_key()], "datadog_agent".into());
        assert_eq!(
            &event.metadata().datadog_api_key().as_ref().unwrap()[..],
            "12345678abcdefgh12345678abcdefgh"
=======
        let mut headers_for_log = HeaderMap::new();
        headers_for_log.insert(
            "dd-api-key",
            "12345678abcdefgh12345678abcdefgh".parse().unwrap(),
>>>>>>> 58dcd7fb
        );

        let mut log_event = spawn_collect_n(
            async move {
                assert_eq!(
                    200,
                    send_with_path(
                        addr,
                        &serde_json::to_string(&[LogMsg {
                            message: Bytes::from("baz"),
                            timestamp: 789,
                            hostname: Bytes::from("festeburg"),
                            status: Bytes::from("notice"),
                            service: Bytes::from("vector"),
                            ddsource: Bytes::from("curl"),
                            ddtags: Bytes::from("one,two,three"),
                        }])
                        .unwrap(),
                        headers_for_log,
                        "/v1/input/"
                    )
                    .await
                );
            },
            rx_logs.unwrap(),
            1,
        )
        .await;

        let mut headers_for_metric = HeaderMap::new();
        headers_for_metric.insert(
            "dd-api-key",
            "abcdefgh12345678abcdefgh12345678".parse().unwrap(),
        );
        let dd_metric_request = DatadogSeriesRequest {
            series: vec![DatadogSeriesMetric {
                metric: "dd_gauge".to_string(),
                r#type: DatadogMetricType::Gauge,
                interval: None,
                points: vec![
                    DatadogPoint(1542182950, 3.14),
                    DatadogPoint(1542182951, 3.1415),
                ],
                tags: Some(vec!["foo:bar".to_string()]),
                host: Some("random_host".to_string()),
                source_type_name: None,
                device: None,
            }],
        };
        let mut metric_event = spawn_collect_n(
            async move {
                assert_eq!(
                    200,
                    send_with_path(
                        addr,
                        &serde_json::to_string(&dd_metric_request).unwrap(),
                        headers_for_metric,
                        "/api/v1/series"
                    )
                    .await
                );
            },
            rx_metrics.unwrap(),
            1,
        )
        .await;

        {
            let event = metric_event.remove(0);
            let metric = event.as_metric();
            assert_eq!(metric.name(), "dd_gauge");
            assert_eq!(
                metric.timestamp(),
                Some(Utc.ymd(2018, 11, 14).and_hms(8, 9, 10))
            );
            assert_eq!(metric.kind(), MetricKind::Absolute);
            assert_eq!(*metric.value(), MetricValue::Gauge { value: 3.14 });
            assert_eq!(metric.tags().unwrap()["host"], "random_host".to_string());
            assert_eq!(metric.tags().unwrap()["foo"], "bar".to_string());
            assert_eq!(
                &event.metadata().datadog_api_key().as_ref().unwrap()[..],
                "abcdefgh12345678abcdefgh12345678"
            );
            assert_eq!(
                event.metadata().schema_definition(),
                &test_metrics_schema_definition()
            );
        }

        {
            let event = log_event.remove(0);
            let log = event.as_log();
            assert_eq!(log["message"], "baz".into());
            assert_eq!(log["timestamp"], 789.into());
            assert_eq!(log["hostname"], "festeburg".into());
            assert_eq!(log["status"], "notice".into());
            assert_eq!(log["service"], "vector".into());
            assert_eq!(log["ddsource"], "curl".into());
            assert_eq!(log["ddtags"], "one,two,three".into());
            assert_eq!(log[log_schema().source_type_key()], "datadog_agent".into());
            assert_eq!(
                &event.metadata().datadog_api_key().as_ref().unwrap()[..],
                "12345678abcdefgh12345678abcdefgh"
            );
            assert_eq!(
                event.metadata().schema_definition(),
                &test_logs_schema_definition()
            );
        }
    })
    .await;
}

#[test]
#[allow(clippy::too_many_lines)]
fn test_config_outputs() {
    struct TestCase {
        decoding: DeserializerConfig,
        multiple_outputs: bool,
        want: HashMap<Option<&'static str>, Option<schema::Definition>>,
    }

    for (
        title,
        TestCase {
            decoding,
            multiple_outputs,
            want,
        },
    ) in HashMap::from([
        (
            "default decoding",
            TestCase {
                decoding: default_decoding(),
                multiple_outputs: false,
                want: HashMap::from([(
                    None,
                    Some(
                        schema::Definition::empty()
                            .required_field("message", Kind::bytes(), Some("message"))
                            .required_field("status", Kind::bytes(), Some("severity"))
                            .required_field("timestamp", Kind::timestamp(), Some("timestamp"))
                            .required_field("hostname", Kind::bytes(), Some("host"))
                            .required_field("service", Kind::bytes(), Some("service"))
                            .required_field("ddsource", Kind::bytes(), Some("source"))
                            .required_field("ddtags", Kind::bytes(), Some("tags")),
                    ),
                )]),
            },
        ),
        (
            "bytes / single output",
            TestCase {
                decoding: DeserializerConfig::Bytes,
                multiple_outputs: false,
                want: HashMap::from([(
                    None,
                    Some(
                        schema::Definition::empty()
                            .required_field("message", Kind::bytes(), Some("message"))
                            .required_field("status", Kind::bytes(), Some("severity"))
                            .required_field("timestamp", Kind::timestamp(), Some("timestamp"))
                            .required_field("hostname", Kind::bytes(), Some("host"))
                            .required_field("service", Kind::bytes(), Some("service"))
                            .required_field("ddsource", Kind::bytes(), Some("source"))
                            .required_field("ddtags", Kind::bytes(), Some("tags")),
                    ),
                )]),
            },
        ),
        (
            "bytes / multiple output",
            TestCase {
                decoding: DeserializerConfig::Bytes,
                multiple_outputs: true,
                want: HashMap::from([
                    (
                        Some(LOGS),
                        Some(
                            schema::Definition::empty()
                                .required_field("message", Kind::bytes(), Some("message"))
                                .required_field("status", Kind::bytes(), Some("severity"))
                                .required_field("timestamp", Kind::timestamp(), Some("timestamp"))
                                .required_field("hostname", Kind::bytes(), Some("host"))
                                .required_field("service", Kind::bytes(), Some("service"))
                                .required_field("ddsource", Kind::bytes(), Some("source"))
                                .required_field("ddtags", Kind::bytes(), Some("tags")),
                        ),
                    ),
                    (Some(METRICS), None),
                    (Some(TRACES), None),
                ]),
            },
        ),
        (
            "json / single output",
            TestCase {
                decoding: DeserializerConfig::Json,
                multiple_outputs: false,
                want: HashMap::from([(
                    None,
                    Some(
                        schema::Definition::empty()
                            .required_field(
                                "timestamp",
                                Kind::json().or_timestamp(),
                                Some("timestamp"),
                            )
                            .unknown_fields(Kind::json()),
                    ),
                )]),
            },
        ),
        (
            "json / multiple output",
            TestCase {
                decoding: DeserializerConfig::Json,
                multiple_outputs: true,
                want: HashMap::from([
                    (
                        Some(LOGS),
                        Some(
                            schema::Definition::empty()
                                .required_field(
                                    "timestamp",
                                    Kind::json().or_timestamp(),
                                    Some("timestamp"),
                                )
                                .unknown_fields(Kind::json()),
                        ),
                    ),
                    (Some(METRICS), None),
                    (Some(TRACES), None),
                ]),
            },
        ),
        #[cfg(feature = "sources-syslog")]
        (
            "syslog / single output",
            TestCase {
                decoding: DeserializerConfig::Syslog,
                multiple_outputs: false,
                want: HashMap::from([(
                    None,
                    Some(
                        schema::Definition::empty()
                            .required_field("message", Kind::bytes(), Some("message"))
                            .optional_field("timestamp", Kind::timestamp(), Some("timestamp"))
                            .optional_field("hostname", Kind::bytes(), None)
                            .optional_field("severity", Kind::bytes(), Some("severity"))
                            .optional_field("facility", Kind::bytes(), None)
                            .optional_field("version", Kind::integer(), None)
                            .optional_field("appname", Kind::bytes(), None)
                            .optional_field("msgid", Kind::bytes(), None)
                            .optional_field("procid", Kind::integer().or_bytes(), None)
                            .unknown_fields(Kind::bytes()),
                    ),
                )]),
            },
        ),
        #[cfg(feature = "sources-syslog")]
        (
            "syslog / multiple output",
            TestCase {
                decoding: DeserializerConfig::Syslog,
                multiple_outputs: true,
                want: HashMap::from([
                    (
                        Some(LOGS),
                        Some(
                            schema::Definition::empty()
                                .required_field("message", Kind::bytes(), Some("message"))
                                .optional_field("timestamp", Kind::timestamp(), Some("timestamp"))
                                .optional_field("hostname", Kind::bytes(), None)
                                .optional_field("severity", Kind::bytes(), Some("severity"))
                                .optional_field("facility", Kind::bytes(), None)
                                .optional_field("version", Kind::integer(), None)
                                .optional_field("appname", Kind::bytes(), None)
                                .optional_field("msgid", Kind::bytes(), None)
                                .optional_field("procid", Kind::integer().or_bytes(), None)
                                .unknown_fields(Kind::bytes()),
                        ),
                    ),
                    (Some(METRICS), None),
                    (Some(TRACES), None),
                ]),
            },
        ),
    ]) {
        let config = DatadogAgentConfig {
            address: "0.0.0.0:8080".parse().unwrap(),
            tls: None,
            store_api_key: true,
            framing: default_framing_message_based(),
            decoding,
            acknowledgements: Default::default(),
            multiple_outputs,
            disable_logs: false,
            disable_metrics: false,
            disable_traces: false,
        };

        let mut outputs = config
            .outputs()
            .into_iter()
            .map(|output| (output.port, output.log_schema_definition))
            .collect::<HashMap<_, _>>();

        for (name, want) in want {
            let got = outputs
                .remove(&name.map(ToOwned::to_owned))
                .expect("output exists");

            assert_eq!(got, want, "{}", title);
        }
    }
}<|MERGE_RESOLUTION|>--- conflicted
+++ resolved
@@ -30,8 +30,9 @@
     schema,
     serde::{default_decoding, default_framing_message_based},
     sources::datadog::agent::{
-        logs::decode_log_body, metrics::DatadogSeriesRequest, DatadogAgentConfig,
-        DatadogAgentSource, LogMsg, LOGS, METRICS, TRACES,
+        logs::{decode_log_body, LogMsg},
+        metrics::DatadogSeriesRequest,
+        DatadogAgentConfig, DatadogAgentSource, LOGS, METRICS, TRACES,
     },
     test_util::{
         components::{assert_source_compliance, HTTP_PUSH_SOURCE_TAGS},
@@ -204,7 +205,7 @@
                         addr,
                         &serde_json::to_string(&[LogMsg {
                             message: Bytes::from("foo"),
-                            timestamp: 123,
+                            timestamp: Utc.timestamp(123, 0),
                             hostname: Bytes::from("festeburg"),
                             status: Bytes::from("notice"),
                             service: Bytes::from("vector"),
@@ -227,7 +228,7 @@
             let event = events.remove(0);
             let log = event.as_log();
             assert_eq!(log["message"], "foo".into());
-            assert_eq!(log["timestamp"], 123.into());
+            assert_eq!(log["timestamp"], Utc.timestamp(123, 0).into());
             assert_eq!(log["hostname"], "festeburg".into());
             assert_eq!(log["status"], "notice".into());
             assert_eq!(log["service"], "vector".into());
@@ -236,53 +237,12 @@
             assert!(event.metadata().datadog_api_key().is_none());
             assert_eq!(log[log_schema().source_type_key()], "datadog_agent".into());
             assert_eq!(
-<<<<<<< HEAD
-                200,
-                send_with_path(
-                    addr,
-                    &serde_json::to_string(&[LogMsg {
-                        message: Bytes::from("foo"),
-                        timestamp: Utc.timestamp(123, 0),
-                        hostname: Bytes::from("festeburg"),
-                        status: Bytes::from("notice"),
-                        service: Bytes::from("vector"),
-                        ddsource: Bytes::from("curl"),
-                        ddtags: Bytes::from("one,two,three"),
-                    }])
-                    .unwrap(),
-                    HeaderMap::new(),
-                    "/v1/input/"
-                )
-                .await
-=======
                 event.metadata().schema_definition(),
                 &test_logs_schema_definition()
->>>>>>> 58dcd7fb
             );
         }
     })
     .await;
-<<<<<<< HEAD
-
-    {
-        let event = events.remove(0);
-        let log = event.as_log();
-        assert_eq!(log["message"], "foo".into());
-        assert_eq!(log["timestamp"], Utc.timestamp(123, 0).into());
-        assert_eq!(log["hostname"], "festeburg".into());
-        assert_eq!(log["status"], "notice".into());
-        assert_eq!(log["service"], "vector".into());
-        assert_eq!(log["ddsource"], "curl".into());
-        assert_eq!(log["ddtags"], "one,two,three".into());
-        assert!(event.metadata().datadog_api_key().is_none());
-        assert_eq!(log[log_schema().source_type_key()], "datadog_agent".into());
-        assert_eq!(
-            event.metadata().schema_definition(),
-            &test_logs_schema_definition()
-        );
-    }
-=======
->>>>>>> 58dcd7fb
 }
 
 #[tokio::test]
@@ -298,7 +258,7 @@
                         addr,
                         &serde_json::to_string(&[LogMsg {
                             message: Bytes::from("foo"),
-                            timestamp: 123,
+                            timestamp: Utc.timestamp(123, 0),
                             hostname: Bytes::from("festeburg"),
                             status: Bytes::from("notice"),
                             service: Bytes::from("vector"),
@@ -321,7 +281,7 @@
             let event = events.remove(0);
             let log = event.as_log();
             assert_eq!(log["message"], "foo".into());
-            assert_eq!(log["timestamp"], 123.into());
+            assert_eq!(log["timestamp"], Utc.timestamp(123, 0).into());
             assert_eq!(log["hostname"], "festeburg".into());
             assert_eq!(log["status"], "notice".into());
             assert_eq!(log["service"], "vector".into());
@@ -330,53 +290,12 @@
             assert!(event.metadata().datadog_api_key().is_none());
             assert_eq!(log[log_schema().source_type_key()], "datadog_agent".into());
             assert_eq!(
-<<<<<<< HEAD
-                200,
-                send_with_path(
-                    addr,
-                    &serde_json::to_string(&[LogMsg {
-                        message: Bytes::from("foo"),
-                        timestamp: Utc.timestamp(123, 0),
-                        hostname: Bytes::from("festeburg"),
-                        status: Bytes::from("notice"),
-                        service: Bytes::from("vector"),
-                        ddsource: Bytes::from("curl"),
-                        ddtags: Bytes::from("one,two,three"),
-                    }])
-                    .unwrap(),
-                    HeaderMap::new(),
-                    "/api/v2/logs"
-                )
-                .await
-=======
                 event.metadata().schema_definition(),
                 &test_logs_schema_definition()
->>>>>>> 58dcd7fb
             );
         }
     })
     .await;
-<<<<<<< HEAD
-
-    {
-        let event = events.remove(0);
-        let log = event.as_log();
-        assert_eq!(log["message"], "foo".into());
-        assert_eq!(log["timestamp"], Utc.timestamp(123, 0).into());
-        assert_eq!(log["hostname"], "festeburg".into());
-        assert_eq!(log["status"], "notice".into());
-        assert_eq!(log["service"], "vector".into());
-        assert_eq!(log["ddsource"], "curl".into());
-        assert_eq!(log["ddtags"], "one,two,three".into());
-        assert!(event.metadata().datadog_api_key().is_none());
-        assert_eq!(log[log_schema().source_type_key()], "datadog_agent".into());
-        assert_eq!(
-            event.metadata().schema_definition(),
-            &test_logs_schema_definition()
-        );
-    }
-=======
->>>>>>> 58dcd7fb
 }
 
 #[tokio::test]
@@ -392,7 +311,7 @@
                         addr,
                         &serde_json::to_string(&[LogMsg {
                             message: Bytes::from("foo"),
-                            timestamp: 123,
+                            timestamp: Utc.timestamp(123, 0),
                             hostname: Bytes::from("festeburg"),
                             status: Bytes::from("notice"),
                             service: Bytes::from("vector"),
@@ -415,7 +334,7 @@
             let event = events.remove(0);
             let log = event.as_log();
             assert_eq!(log["message"], "foo".into());
-            assert_eq!(log["timestamp"], 123.into());
+            assert_eq!(log["timestamp"], Utc.timestamp(123, 0).into());
             assert_eq!(log["hostname"], "festeburg".into());
             assert_eq!(log["status"], "notice".into());
             assert_eq!(log["service"], "vector".into());
@@ -424,53 +343,12 @@
             assert!(event.metadata().datadog_api_key().is_none());
             assert_eq!(log[log_schema().source_type_key()], "datadog_agent".into());
             assert_eq!(
-<<<<<<< HEAD
-                200,
-                send_with_path(
-                    addr,
-                    &serde_json::to_string(&[LogMsg {
-                        message: Bytes::from("foo"),
-                        timestamp: Utc.timestamp(123, 0),
-                        hostname: Bytes::from("festeburg"),
-                        status: Bytes::from("notice"),
-                        service: Bytes::from("vector"),
-                        ddsource: Bytes::from("curl"),
-                        ddtags: Bytes::from("one,two,three"),
-                    }])
-                    .unwrap(),
-                    HeaderMap::new(),
-                    "/v1/input/"
-                )
-                .await
-=======
                 event.metadata().schema_definition(),
                 &test_logs_schema_definition()
->>>>>>> 58dcd7fb
             );
         }
     })
     .await;
-<<<<<<< HEAD
-
-    {
-        let event = events.remove(0);
-        let log = event.as_log();
-        assert_eq!(log["message"], "foo".into());
-        assert_eq!(log["timestamp"], Utc.timestamp(123, 0).into());
-        assert_eq!(log["hostname"], "festeburg".into());
-        assert_eq!(log["status"], "notice".into());
-        assert_eq!(log["service"], "vector".into());
-        assert_eq!(log["ddsource"], "curl".into());
-        assert_eq!(log["ddtags"], "one,two,three".into());
-        assert!(event.metadata().datadog_api_key().is_none());
-        assert_eq!(log[log_schema().source_type_key()], "datadog_agent".into());
-        assert_eq!(
-            event.metadata().schema_definition(),
-            &test_logs_schema_definition()
-        );
-    }
-=======
->>>>>>> 58dcd7fb
 }
 
 #[tokio::test]
@@ -486,7 +364,7 @@
                         addr,
                         &serde_json::to_string(&[LogMsg {
                             message: Bytes::from("bar"),
-                            timestamp: 456,
+                            timestamp: Utc.timestamp(456, 0),
                             hostname: Bytes::from("festeburg"),
                             status: Bytes::from("notice"),
                             service: Bytes::from("vector"),
@@ -505,44 +383,11 @@
         )
         .await;
 
-<<<<<<< HEAD
-    dbg!(serde_json::to_string(&[LogMsg {
-        message: Bytes::from("bar"),
-        timestamp: Utc.timestamp(456, 0),
-        hostname: Bytes::from("festeburg"),
-        status: Bytes::from("notice"),
-        service: Bytes::from("vector"),
-        ddsource: Bytes::from("curl"),
-        ddtags: Bytes::from("one,two,three"),
-    }])
-    .unwrap());
-
-    let mut events = spawn_collect_n(
-        async move {
-            assert_eq!(
-                200,
-                send_with_path(
-                    addr,
-                    &serde_json::to_string(&[LogMsg {
-                        message: Bytes::from("bar"),
-                        timestamp: Utc.timestamp(456, 0),
-                        hostname: Bytes::from("festeburg"),
-                        status: Bytes::from("notice"),
-                        service: Bytes::from("vector"),
-                        ddsource: Bytes::from("curl"),
-                        ddtags: Bytes::from("one,two,three"),
-                    }])
-                    .unwrap(),
-                    HeaderMap::new(),
-                    "/v1/input/12345678abcdefgh12345678abcdefgh"
-                )
-                .await
-=======
         {
             let event = events.remove(0);
             let log = event.as_log();
             assert_eq!(log["message"], "bar".into());
-            assert_eq!(log["timestamp"], 456.into());
+            assert_eq!(log["timestamp"], Utc.timestamp(456, 0).into());
             assert_eq!(log["hostname"], "festeburg".into());
             assert_eq!(log["status"], "notice".into());
             assert_eq!(log["service"], "vector".into());
@@ -552,7 +397,6 @@
             assert_eq!(
                 &event.metadata().datadog_api_key().as_ref().unwrap()[..],
                 "12345678abcdefgh12345678abcdefgh"
->>>>>>> 58dcd7fb
             );
             assert_eq!(
                 event.metadata().schema_definition(),
@@ -561,30 +405,6 @@
         }
     })
     .await;
-<<<<<<< HEAD
-
-    {
-        let event = events.remove(0);
-        let log = event.as_log();
-        assert_eq!(log["message"], "bar".into());
-        assert_eq!(log["timestamp"], Utc.timestamp(456, 0).into());
-        assert_eq!(log["hostname"], "festeburg".into());
-        assert_eq!(log["status"], "notice".into());
-        assert_eq!(log["service"], "vector".into());
-        assert_eq!(log["ddsource"], "curl".into());
-        assert_eq!(log["ddtags"], "one,two,three".into());
-        assert_eq!(log[log_schema().source_type_key()], "datadog_agent".into());
-        assert_eq!(
-            &event.metadata().datadog_api_key().as_ref().unwrap()[..],
-            "12345678abcdefgh12345678abcdefgh"
-        );
-        assert_eq!(
-            event.metadata().schema_definition(),
-            &test_logs_schema_definition()
-        );
-    }
-=======
->>>>>>> 58dcd7fb
 }
 
 #[tokio::test]
@@ -600,7 +420,7 @@
                         addr,
                         &serde_json::to_string(&[LogMsg {
                             message: Bytes::from("bar"),
-                            timestamp: 456,
+                            timestamp: Utc.timestamp(456, 0),
                             hostname: Bytes::from("festeburg"),
                             status: Bytes::from("notice"),
                             service: Bytes::from("vector"),
@@ -623,7 +443,7 @@
             let event = events.remove(0);
             let log = event.as_log();
             assert_eq!(log["message"], "bar".into());
-            assert_eq!(log["timestamp"], 456.into());
+            assert_eq!(log["timestamp"], Utc.timestamp(456, 0).into());
             assert_eq!(log["hostname"], "festeburg".into());
             assert_eq!(log["status"], "notice".into());
             assert_eq!(log["service"], "vector".into());
@@ -631,28 +451,8 @@
             assert_eq!(log["ddtags"], "one,two,three".into());
             assert_eq!(log[log_schema().source_type_key()], "datadog_agent".into());
             assert_eq!(
-<<<<<<< HEAD
-                200,
-                send_with_path(
-                    addr,
-                    &serde_json::to_string(&[LogMsg {
-                        message: Bytes::from("bar"),
-                        timestamp: Utc.timestamp(456, 0),
-                        hostname: Bytes::from("festeburg"),
-                        status: Bytes::from("notice"),
-                        service: Bytes::from("vector"),
-                        ddsource: Bytes::from("curl"),
-                        ddtags: Bytes::from("one,two,three"),
-                    }])
-                    .unwrap(),
-                    HeaderMap::new(),
-                    "/api/v2/logs?dd-api-key=12345678abcdefgh12345678abcdefgh"
-                )
-                .await
-=======
                 &event.metadata().datadog_api_key().as_ref().unwrap()[..],
                 "12345678abcdefgh12345678abcdefgh"
->>>>>>> 58dcd7fb
             );
             assert_eq!(
                 event.metadata().schema_definition(),
@@ -661,30 +461,6 @@
         }
     })
     .await;
-<<<<<<< HEAD
-
-    {
-        let event = events.remove(0);
-        let log = event.as_log();
-        assert_eq!(log["message"], "bar".into());
-        assert_eq!(log["timestamp"], Utc.timestamp(456, 0).into());
-        assert_eq!(log["hostname"], "festeburg".into());
-        assert_eq!(log["status"], "notice".into());
-        assert_eq!(log["service"], "vector".into());
-        assert_eq!(log["ddsource"], "curl".into());
-        assert_eq!(log["ddtags"], "one,two,three".into());
-        assert_eq!(log[log_schema().source_type_key()], "datadog_agent".into());
-        assert_eq!(
-            &event.metadata().datadog_api_key().as_ref().unwrap()[..],
-            "12345678abcdefgh12345678abcdefgh"
-        );
-        assert_eq!(
-            event.metadata().schema_definition(),
-            &test_logs_schema_definition()
-        );
-    }
-=======
->>>>>>> 58dcd7fb
 }
 
 #[tokio::test]
@@ -706,7 +482,7 @@
                         addr,
                         &serde_json::to_string(&[LogMsg {
                             message: Bytes::from("baz"),
-                            timestamp: 789,
+                            timestamp: Utc.timestamp(789, 0),
                             hostname: Bytes::from("festeburg"),
                             status: Bytes::from("notice"),
                             service: Bytes::from("vector"),
@@ -729,7 +505,7 @@
             let event = events.remove(0);
             let log = event.as_log();
             assert_eq!(log["message"], "baz".into());
-            assert_eq!(log["timestamp"], 789.into());
+            assert_eq!(log["timestamp"], Utc.timestamp(789, 0).into());
             assert_eq!(log["hostname"], "festeburg".into());
             assert_eq!(log["status"], "notice".into());
             assert_eq!(log["service"], "vector".into());
@@ -737,28 +513,8 @@
             assert_eq!(log["ddtags"], "one,two,three".into());
             assert_eq!(log[log_schema().source_type_key()], "datadog_agent".into());
             assert_eq!(
-<<<<<<< HEAD
-                200,
-                send_with_path(
-                    addr,
-                    &serde_json::to_string(&[LogMsg {
-                        message: Bytes::from("baz"),
-                        timestamp: Utc.timestamp(789, 0),
-                        hostname: Bytes::from("festeburg"),
-                        status: Bytes::from("notice"),
-                        service: Bytes::from("vector"),
-                        ddsource: Bytes::from("curl"),
-                        ddtags: Bytes::from("one,two,three"),
-                    }])
-                    .unwrap(),
-                    headers,
-                    "/v1/input/"
-                )
-                .await
-=======
                 &event.metadata().datadog_api_key().as_ref().unwrap()[..],
                 "12345678abcdefgh12345678abcdefgh"
->>>>>>> 58dcd7fb
             );
             assert_eq!(
                 event.metadata().schema_definition(),
@@ -767,30 +523,6 @@
         }
     })
     .await;
-<<<<<<< HEAD
-
-    {
-        let event = events.remove(0);
-        let log = event.as_log();
-        assert_eq!(log["message"], "baz".into());
-        assert_eq!(log["timestamp"], Utc.timestamp(789, 0).into());
-        assert_eq!(log["hostname"], "festeburg".into());
-        assert_eq!(log["status"], "notice".into());
-        assert_eq!(log["service"], "vector".into());
-        assert_eq!(log["ddsource"], "curl".into());
-        assert_eq!(log["ddtags"], "one,two,three".into());
-        assert_eq!(log[log_schema().source_type_key()], "datadog_agent".into());
-        assert_eq!(
-            &event.metadata().datadog_api_key().as_ref().unwrap()[..],
-            "12345678abcdefgh12345678abcdefgh"
-        );
-        assert_eq!(
-            event.metadata().schema_definition(),
-            &test_logs_schema_definition()
-        );
-    }
-=======
->>>>>>> 58dcd7fb
 }
 
 #[tokio::test]
@@ -839,7 +571,7 @@
                         addr,
                         &serde_json::to_string(&[LogMsg {
                             message: Bytes::from("foo"),
-                            timestamp: 123,
+                            timestamp: Utc.timestamp(123, 0),
                             hostname: Bytes::from("festeburg"),
                             status: Bytes::from("notice"),
                             service: Bytes::from("vector"),
@@ -858,36 +590,8 @@
         )
         .await;
 
-<<<<<<< HEAD
-    let events = spawn_collect_n(
-        async move {
-            assert_eq!(
-                200,
-                send_with_path(
-                    addr,
-                    &serde_json::to_string(&[LogMsg {
-                        message: Bytes::from("foo"),
-                        timestamp: Utc.timestamp(123, 0),
-                        hostname: Bytes::from("festeburg"),
-                        status: Bytes::from("notice"),
-                        service: Bytes::from("vector"),
-                        ddsource: Bytes::from("curl"),
-                        ddtags: Bytes::from("one,two,three"),
-                    }])
-                    .unwrap(),
-                    HeaderMap::new(),
-                    "/v1/input/"
-                )
-                .await
-            );
-        },
-        rx,
-        1,
-    )
-=======
         assert_eq!(events.len(), 1);
     })
->>>>>>> 58dcd7fb
     .await;
 }
 
@@ -910,7 +614,7 @@
                         addr,
                         &serde_json::to_string(&[LogMsg {
                             message: Bytes::from("baz"),
-                            timestamp: 789,
+                            timestamp: Utc.timestamp(789, 0),
                             hostname: Bytes::from("festeburg"),
                             status: Bytes::from("notice"),
                             service: Bytes::from("vector"),
@@ -933,7 +637,7 @@
             let event = events.remove(0);
             let log = event.as_log();
             assert_eq!(log["message"], "baz".into());
-            assert_eq!(log["timestamp"], 789.into());
+            assert_eq!(log["timestamp"], Utc.timestamp(789, 0).into());
             assert_eq!(log["hostname"], "festeburg".into());
             assert_eq!(log["status"], "notice".into());
             assert_eq!(log["service"], "vector".into());
@@ -942,53 +646,12 @@
             assert_eq!(log[log_schema().source_type_key()], "datadog_agent".into());
             assert!(event.metadata().datadog_api_key().is_none());
             assert_eq!(
-<<<<<<< HEAD
-                200,
-                send_with_path(
-                    addr,
-                    &serde_json::to_string(&[LogMsg {
-                        message: Bytes::from("baz"),
-                        timestamp: Utc.timestamp(789, 0),
-                        hostname: Bytes::from("festeburg"),
-                        status: Bytes::from("notice"),
-                        service: Bytes::from("vector"),
-                        ddsource: Bytes::from("curl"),
-                        ddtags: Bytes::from("one,two,three"),
-                    }])
-                    .unwrap(),
-                    headers,
-                    "/v1/input/12345678abcdefgh12345678abcdefgh"
-                )
-                .await
-=======
                 event.metadata().schema_definition(),
                 &test_logs_schema_definition()
->>>>>>> 58dcd7fb
             );
         }
     })
     .await;
-<<<<<<< HEAD
-
-    {
-        let event = events.remove(0);
-        let log = event.as_log();
-        assert_eq!(log["message"], "baz".into());
-        assert_eq!(log["timestamp"], Utc.timestamp(789, 0).into());
-        assert_eq!(log["hostname"], "festeburg".into());
-        assert_eq!(log["status"], "notice".into());
-        assert_eq!(log["service"], "vector".into());
-        assert_eq!(log["ddsource"], "curl".into());
-        assert_eq!(log["ddtags"], "one,two,three".into());
-        assert_eq!(log[log_schema().source_type_key()], "datadog_agent".into());
-        assert!(event.metadata().datadog_api_key().is_none());
-        assert_eq!(
-            event.metadata().schema_definition(),
-            &test_logs_schema_definition()
-        );
-    }
-=======
->>>>>>> 58dcd7fb
 }
 
 #[tokio::test]
@@ -1322,25 +985,6 @@
             assert_eq!(span_from_trace["span_id"], Value::Integer(456));
             assert_eq!(span_from_trace["parent_id"], Value::Integer(789));
             assert_eq!(
-<<<<<<< HEAD
-                200,
-                send_with_path(
-                    addr,
-                    &serde_json::to_string(&[LogMsg {
-                        message: Bytes::from("baz"),
-                        timestamp: Utc.timestamp(789, 0),
-                        hostname: Bytes::from("festeburg"),
-                        status: Bytes::from("notice"),
-                        service: Bytes::from("vector"),
-                        ddsource: Bytes::from("curl"),
-                        ddtags: Bytes::from("one,two,three"),
-                    }])
-                    .unwrap(),
-                    headers_for_log,
-                    "/v1/input/"
-                )
-                .await
-=======
                 span_from_trace["start"],
                 Value::from(Utc.timestamp_nanos(1_431_648_000_000_001i64))
             );
@@ -1359,7 +1003,6 @@
             assert_eq!(
                 &events[0].metadata().datadog_api_key().as_ref().unwrap()[..],
                 "12345678abcdefgh12345678abcdefgh"
->>>>>>> 58dcd7fb
             );
 
             let apm_event = events[1].as_trace();
@@ -1385,27 +1028,10 @@
     assert_source_compliance(&HTTP_PUSH_SOURCE_TAGS, async {
         let (_, rx_logs, rx_metrics, addr) = source(EventStatus::Delivered, true, true, true).await;
 
-<<<<<<< HEAD
-    {
-        let event = log_event.remove(0);
-        let log = event.as_log();
-        assert_eq!(log["message"], "baz".into());
-        assert_eq!(log["timestamp"], Utc.timestamp(789, 0).into());
-        assert_eq!(log["hostname"], "festeburg".into());
-        assert_eq!(log["status"], "notice".into());
-        assert_eq!(log["service"], "vector".into());
-        assert_eq!(log["ddsource"], "curl".into());
-        assert_eq!(log["ddtags"], "one,two,three".into());
-        assert_eq!(log[log_schema().source_type_key()], "datadog_agent".into());
-        assert_eq!(
-            &event.metadata().datadog_api_key().as_ref().unwrap()[..],
-            "12345678abcdefgh12345678abcdefgh"
-=======
         let mut headers_for_log = HeaderMap::new();
         headers_for_log.insert(
             "dd-api-key",
             "12345678abcdefgh12345678abcdefgh".parse().unwrap(),
->>>>>>> 58dcd7fb
         );
 
         let mut log_event = spawn_collect_n(
@@ -1416,7 +1042,7 @@
                         addr,
                         &serde_json::to_string(&[LogMsg {
                             message: Bytes::from("baz"),
-                            timestamp: 789,
+                            timestamp: Utc.timestamp(789, 0),
                             hostname: Bytes::from("festeburg"),
                             status: Bytes::from("notice"),
                             service: Bytes::from("vector"),
@@ -1499,7 +1125,7 @@
             let event = log_event.remove(0);
             let log = event.as_log();
             assert_eq!(log["message"], "baz".into());
-            assert_eq!(log["timestamp"], 789.into());
+            assert_eq!(log["timestamp"], Utc.timestamp(789, 0).into());
             assert_eq!(log["hostname"], "festeburg".into());
             assert_eq!(log["status"], "notice".into());
             assert_eq!(log["service"], "vector".into());
@@ -1547,11 +1173,11 @@
                         schema::Definition::empty()
                             .required_field("message", Kind::bytes(), Some("message"))
                             .required_field("status", Kind::bytes(), Some("severity"))
-                            .required_field("timestamp", Kind::timestamp(), Some("timestamp"))
+                            .required_field("timestamp", Kind::integer(), Some("timestamp"))
                             .required_field("hostname", Kind::bytes(), Some("host"))
-                            .required_field("service", Kind::bytes(), Some("service"))
-                            .required_field("ddsource", Kind::bytes(), Some("source"))
-                            .required_field("ddtags", Kind::bytes(), Some("tags")),
+                            .required_field("service", Kind::bytes(), None)
+                            .required_field("ddsource", Kind::bytes(), None)
+                            .required_field("ddtags", Kind::bytes(), None),
                     ),
                 )]),
             },
@@ -1567,11 +1193,11 @@
                         schema::Definition::empty()
                             .required_field("message", Kind::bytes(), Some("message"))
                             .required_field("status", Kind::bytes(), Some("severity"))
-                            .required_field("timestamp", Kind::timestamp(), Some("timestamp"))
+                            .required_field("timestamp", Kind::integer(), Some("timestamp"))
                             .required_field("hostname", Kind::bytes(), Some("host"))
-                            .required_field("service", Kind::bytes(), Some("service"))
-                            .required_field("ddsource", Kind::bytes(), Some("source"))
-                            .required_field("ddtags", Kind::bytes(), Some("tags")),
+                            .required_field("service", Kind::bytes(), None)
+                            .required_field("ddsource", Kind::bytes(), None)
+                            .required_field("ddtags", Kind::bytes(), None),
                     ),
                 )]),
             },
@@ -1588,11 +1214,11 @@
                             schema::Definition::empty()
                                 .required_field("message", Kind::bytes(), Some("message"))
                                 .required_field("status", Kind::bytes(), Some("severity"))
-                                .required_field("timestamp", Kind::timestamp(), Some("timestamp"))
+                                .required_field("timestamp", Kind::integer(), Some("timestamp"))
                                 .required_field("hostname", Kind::bytes(), Some("host"))
-                                .required_field("service", Kind::bytes(), Some("service"))
-                                .required_field("ddsource", Kind::bytes(), Some("source"))
-                                .required_field("ddtags", Kind::bytes(), Some("tags")),
+                                .required_field("service", Kind::bytes(), None)
+                                .required_field("ddsource", Kind::bytes(), None)
+                                .required_field("ddtags", Kind::bytes(), None),
                         ),
                     ),
                     (Some(METRICS), None),
